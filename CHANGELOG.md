# Changelog

All notable changes to this project will be documented in this file.

The format is based on [Keep a Changelog](https://keepachangelog.com/en/1.0.0/),
and this project adheres to
[Semantic Versioning](https://semver.org/spec/v2.0.0.html).

For more details or to discuss releases, please visit the
[Simple IoT community forum](https://community.tmpdir.org/c/simple-iot/5)

## Next

<<<<<<< HEAD
- UI: change node min/max button to edit/close
- Modbus: suppress TCP conn/disc messages at debug level 0
- siot: add cmdline option (-logNats) to trace all node points. This can be run
  in parallel to the siot application to trace points flowing through the system
=======
- genji db: update to v0.11.0 release
>>>>>>> 1d3a3d03

## [[0.0.21] - 2021-03-17](https://github.com/simpleiot/simpleiot/releases/tag/v0.0.21)

- modbus: fix server issue with requests not free resources

## [[0.0.20] - 2021-03-17](https://github.com/simpleiot/simpleiot/releases/tag/v0.0.20)

- UI: add Form.onEnter utility function for adding enter handling
- UI: enter can now be used to enter sign-in form
- support for Modbus TCP, both client and server

## [[0.0.19] - 2021-02-27](https://github.com/simpleiot/simpleiot/releases/tag/v0.0.19)

- revert Genji update as there are problems saving nodes

## [[0.0.18] - 2021-02-26](https://github.com/simpleiot/simpleiot/releases/tag/v0.0.18)

- update go.bug.st/serial to support RiscV
- update Genji dependencies

## [[0.0.17] - 2021-02-12](https://github.com/simpleiot/simpleiot/releases/tag/v0.0.17)

- modbus
  - fix bug in setting modbus baud rate
  - include ID in modbus logging messages
  - support for read-only coils and holding regs
- UI
  - add nodeCheckboxInput widget
  - round numbers in places
  - color digital values blue when ON
  - sort nodes by description
- fix windows build

## [[0.0.16] - 2021-02-08](https://github.com/simpleiot/simpleiot/releases/tag/v0.0.16)

- UI
  - expand child nodes and add default description when adding a new node
- modbus improvements
  - send all writes to DB over NATS -- this allows system to be more responsive,
    as well as simplifies code
  - lots of cleanup and error handling

## [[0.0.15] - 2020-12-09](https://github.com/simpleiot/simpleiot/releases/tag/v0.0.15)

- Implementation of tree based UI -- see demo: https://youtu.be/0ktVCPU74mw

## [[0.0.14] - 2020-11-20](https://github.com/simpleiot/simpleiot/releases/tag/v0.0.14)

- fix 32bit binary build

## [[0.0.13] - 2020-11-03](https://github.com/simpleiot/simpleiot/releases/tag/v0.0.13)

- edge:
  - fixed issue with backoff algorith not adhearing to max
- backend:
  - switched data structure name from device -> node -- see
  - this issue for dicussion
  - add page to message (currently SMS only) all users
  - UI simplification and cleanup
  - sort users on users page
  - port frontend to elm-spa.dev v5 (this really cleans up the frontend code and
    makes it more idomatic Elm)
  - changing backing store from bolthold to genji (this gives us the flexibility
    to use memory, bbolt, or badger backing stores as well as robust indexing)
  - fix bug with not support Point::Text field in Nats/Protobuf
  - fix up examples for sending device version info to portal
- frontend:
  - only show version information if available
  - don't display special points (description, version, etc) in general node
    points.
  - add -importDb command line option

Note, the database format has changed. To migrate, dump the database with the
old version of SIOT and them import with the new version.

## [[0.0.12] - 2020-11-03](https://github.com/simpleiot/simpleiot/releases/tag/v0.0.12)

- backend:
  - switched data structure name from device -> node -- see
    [this issue](https://github.com/simpleiot/simpleiot/issues/91) for dicussion
  - add page to message (currently SMS only) all users
  - UI simplification and cleanup
  - sort users on users page
  - port frontend to elm-spa.dev v5 (this really cleans up the frontend code and
    makes it more idomatic Elm)
  - changing backing store from bolthold to genji (this gives us the flexibility
    to use memory, bbolt, or badger backing stores as well as robust indexing)
  - fix bug with not support Point::Text field in Nats/Protobuf
  - fix up examples for sending device version info to portal
- frontend:
  - only show version information if available
  - don't display special points (description, version, etc) in general node
    points.
  - add -importDb command line option

Note, the database format has changed. To migrate, dump the database with the
old version of SIOT and them import with the new version.

## [[0.0.11] - 2020-09-09](https://github.com/simpleiot/simpleiot/releases/tag/v0.0.11)

### Changed

- switched data storage to
  [points](https://github.com/simpleiot/simpleiot/blob/master/docs/development.md#flexible-data-structures)
  vs sensor data and config
- add token auth for device HTTP communication
- documentation improvements

## [Unreleased]

## [[0.0.10] - 2020-08-20](https://github.com/simpleiot/simpleiot/releases/tag/v0.0.10)

### Changed

- documentation improvements
- specify TLS certs using variables instead of embedding
- code cleanup around NATS integration
- NATS don't force TLS 1.2 in client
- remove siotutil functionality and fold into siot exe

## [[0.0.9] - 2020-08-15](https://github.com/simpleiot/simpleiot/releases/tag/v0.0.9)

### Added

- NATS integration for device communication

### Changed

- documentation improvements
  - moved API documentation to simple Markdown
  - better organization
  - add list of guiding principles to the [README](README.md)

## [[0.0.8] - 2020-08-11](https://github.com/simpleiot/simpleiot/releases/tag/v0.0.8)

### Added

- moved influxDb operations to db package so they are common for all samples
- added env variable to specify Influx database SIOT_INFLUX_DB
- added device ID tag to sample data stored in influx
- add rules engine
- add SMS notifications using Twilio

### Changed

- clean up documentation organization

## [[0.0.7] - 2020-07-04](https://github.com/simpleiot/simpleiot/releases/tag/v0.0.7)

### Added

- display device last update time
- display time since last update

## [[0.0.6] - 2020-06-26](https://github.com/simpleiot/simpleiot/releases/tag/v0.0.6)

### Added

- add modbus API to change debug level at runtime
- add cloud/cloud off icon to indicate connection status of devices
- grey out devices that are not currently connected
- added background process to determine if devices are offline

### Fixed

- workaround for issue where group key in database does not match ID in struct

## [[0.0.5] - 2020-06-16](https://github.com/simpleiot/simpleiot/releases/tag/v0.0.5)

### Fixed

- fixed critical bug where new devices were not showing up in UI

### Added

- add support in modbus pkg for decoding 32-bit int and floating point values
- started general command line modbus utility (cmd/modbus) to interactively read
  modbus devices<|MERGE_RESOLUTION|>--- conflicted
+++ resolved
@@ -11,14 +11,12 @@
 
 ## Next
 
-<<<<<<< HEAD
 - UI: change node min/max button to edit/close
 - Modbus: suppress TCP conn/disc messages at debug level 0
 - siot: add cmdline option (-logNats) to trace all node points. This can be run
   in parallel to the siot application to trace points flowing through the system
-=======
 - genji db: update to v0.11.0 release
->>>>>>> 1d3a3d03
+- rules: can now write rules that set nodes based on other nodes
 
 ## [[0.0.21] - 2021-03-17](https://github.com/simpleiot/simpleiot/releases/tag/v0.0.21)
 
