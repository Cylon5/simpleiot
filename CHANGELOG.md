--- conflicted
+++ resolved
@@ -11,8 +11,9 @@
 
 ## [Unreleased]
 
-<<<<<<< HEAD
 ## Next
+
+- add browser client allowing control and configuration of Yoe Kiosk Browser
 
 ## [[0.18.4] - 2025-04-17](https://github.com/simpleiot/simpleiot/releases/tag/v0.18.4)
 
@@ -22,9 +23,6 @@
 - update Go packages to
   [latest versions](https://github.com/simpleiot/simpleiot/pull/752/commits/6f6a00ed4b27d0809ef28e96216631a2e8da9559)
 - fix bug with importing a list of nodes
-=======
-- add browser client allowing control and configuration of Yoe Kiosk Browser
->>>>>>> c85306d2
 
 ## [[0.18.3] - 2025-03-20](https://github.com/simpleiot/simpleiot/releases/tag/v0.18.3)
 
