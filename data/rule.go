package data

import (
	"fmt"
	"time"
)

// Condition defines parameters to look for in a point or a schedule.
type Condition struct {
	// general parameters
	ID            string
	Description   string
	ConditionType string
	MinTimeActive float64
	Active        bool

	// used with point value rules
	NodeID         string
	PointType      string
	PointID        string
	PointIndex     int
	PointValueType string
	Operator       string
	PointValue     float64
	PointTextValue string

	// used with shedule rules
	StartTime string
	EndTime   string
	Weekdays  []time.Weekday
}

func (c Condition) String() string {
	ret := fmt.Sprintf("  COND: %v, V:%v, A:%v\n", c.Description, c.PointValue, c.Active)
	return ret
}

// Action defines actions that can be taken if a rule is active.
// Template can optionally be used to customize the message that is sent and
// uses Io Type or IDs to fill in the values. Example might be:
// JamMonitoring: Alert: {{ description }} is in ALARM state with tank level of {{ tankLevel }}.
type Action struct {
	ID             string
	Description    string
	Action         string
	NodeID         string
	PointType      string
	PointValueType string
	PointValue     float64
	PointTextValue string
	PointChannel   int
	PointDevice    string
	PointFilePath  string
}

<<<<<<< HEAD
// RuleConfig contains parts of the rule that the user changes
=======
func (a Action) String() string {
	ret := fmt.Sprintf("  ACTION: %v, %v\n", a.Description, a.PointValue)
	return ret
}

// RuleConfig contains parts of the rule that a users changes
>>>>>>> 4ad41295
type RuleConfig struct {
}

// RuleState contains parts of a rule that the system changes
type RuleState struct {
	Active     bool      `json:"active"`
	LastAction time.Time `json:"lastAction"`
}

// Rule defines a conditions and actions that are run if condition is true. Global indicates
// the rule applies to all Devices. The rule config and state is separated so we can make updates
// to the Rule without config affecting state, and state affecting config as these are typically
// done by two different entities.
type Rule struct {
	ID          string
	Description string
	Active      bool
	Conditions  []Condition
	Actions     []Action
}

func (r Rule) String() string {
	ret := fmt.Sprintf("Rule: %v\n", r.Description)
	ret += fmt.Sprintf("  active: %v\n", r.Active)
	for _, c := range r.Conditions {
		ret += fmt.Sprintf("%v", c)
	}
	for _, a := range r.Actions {
		ret += fmt.Sprintf("%v", a)
	}

	return ret
}

// NodeToRule converts nodes that make up a rule to a node
func NodeToRule(ruleNode NodeEdge, conditionNodes, actionNodes []NodeEdge) (*Rule, error) {
	ret := &Rule{}
	ret.ID = ruleNode.ID
	for _, p := range ruleNode.Points {
		switch p.Type {
		case PointTypeDescription:
			ret.Description = p.Text
		case PointTypeActive:
			ret.Active = FloatToBool(p.Value)
		}
	}

	for _, cond := range conditionNodes {
		var newCond Condition
		newCond.ID = cond.ID
		newCond.PointIndex = -1
		for _, p := range cond.Points {
			switch p.Type {
			case PointTypeDescription:
				newCond.Description = p.Text
			case PointTypeConditionType:
				newCond.ConditionType = p.Text
			case PointTypeID:
				newCond.NodeID = p.Text
			case PointTypePointType:
				newCond.PointType = p.Text
			case PointTypePointID:
				newCond.PointID = p.Text
			case PointTypePointIndex:
				newCond.PointIndex = int(p.Value)
			case PointTypeValueType:
				newCond.PointValueType = p.Text
			case PointTypeOperator:
				newCond.Operator = p.Text
			case PointTypeValue:
				newCond.PointValue = p.Value
			case PointTypeMinActive:
				newCond.MinTimeActive = p.Value
			case PointTypeActive:
				newCond.Active = FloatToBool(p.Value)
			case PointTypeStart:
				newCond.StartTime = p.Text
			case PointTypeEnd:
				newCond.EndTime = p.Text
			case PointTypeWeekday:
				if p.Value > 0 {
					newCond.Weekdays = append(newCond.Weekdays, time.Weekday(p.Index))
				}
			}
		}
		ret.Conditions = append(ret.Conditions, newCond)
	}

	for _, act := range actionNodes {
		var newAct Action
		newAct.ID = act.ID
		for _, p := range act.Points {
			switch p.Type {
			case PointTypeDescription:
				newAct.Description = p.Text
			case PointTypeActionType:
				newAct.Action = p.Text
			case PointTypeID:
				newAct.NodeID = p.Text
			case PointTypePointType:
				newAct.PointType = p.Text
			case PointTypeValueType:
				newAct.PointValueType = p.Text
			case PointTypeValue:
				newAct.PointValue = p.Value
				newAct.PointTextValue = p.Text
			case PointTypeChannel:
				newAct.PointChannel = int(p.Value)
			case PointTypeDevice:
				newAct.PointDevice = p.Text
			case PointTypeFilePath:
				newAct.PointFilePath = p.Text
			}
		}
		ret.Actions = append(ret.Actions, newAct)
	}

	return ret, nil
}<|MERGE_RESOLUTION|>--- conflicted
+++ resolved
@@ -53,16 +53,12 @@
 	PointFilePath  string
 }
 
-<<<<<<< HEAD
-// RuleConfig contains parts of the rule that the user changes
-=======
 func (a Action) String() string {
 	ret := fmt.Sprintf("  ACTION: %v, %v\n", a.Description, a.PointValue)
 	return ret
 }
 
 // RuleConfig contains parts of the rule that a users changes
->>>>>>> 4ad41295
 type RuleConfig struct {
 }
 
