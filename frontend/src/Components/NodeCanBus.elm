module Components.NodeCanBus exposing (view)

import Api.Point as Point
import Components.NodeOptions exposing (NodeOptions, oToInputO)
import Element exposing (..)
import Element.Border as Border
import Round
import UI.Icon as Icon
import UI.NodeInputs as NodeInputs
import UI.Style exposing (colors)
import UI.ViewIf exposing (viewIf)


view : NodeOptions msg -> Element msg
view o =
    let
        disabled =
            Point.getBool o.node.points Point.typeDisable ""
    in
    column
        [ width fill
        , Border.widthEach { top = 2, bottom = 0, left = 0, right = 0 }
        , Border.color colors.black
        , spacing 6
        ]
    <|
        wrappedRow [ spacing 10 ]
            [ Icon.serialDev
            , text <|
                Point.getText o.node.points Point.typeDescription ""
            , viewIf disabled <| text "(disabled)"
            ]
            :: (if o.expDetail then
                    let
                        labelWidth =
                            180

                        opts =
                            oToInputO o labelWidth

                        textInput =
                            NodeInputs.nodeTextInput opts ""

                        checkboxInput =
                            NodeInputs.nodeCheckboxInput opts ""

                        counterWithReset =
                            NodeInputs.nodeCounterWithReset opts ""
                    in
                    [ textInput Point.typeDescription "Description" ""
                    , textInput Point.typeDevice "Device" "can0"
<<<<<<< HEAD
                    , textInput Point.typeBitRate "Bit rate" "250000"
                    , el [ width (px labelWidth) ] <| el [ alignRight ] <| text <| "Messages in db: "
                        ++ String.fromFloat (Round.roundNum 2 (Point.getValue o.node.points Point.typeMsgsInDb ""))
                    , el [ width (px labelWidth) ] <| el [ alignRight ] <| text <| "Signals in db: "
                        ++ String.fromFloat (Round.roundNum 2 (Point.getValue o.node.points Point.typeSignalsInDb ""))
=======
                    , el [ width (px labelWidth) ] <|
                        el [ alignRight ] <|
                            text <|
                                "Messages in db: "
                                    ++ String.fromFloat (Round.roundNum 2 (Point.getValue o.node.points Point.typeMsgsInDb ""))
                    , el [ width (px labelWidth) ] <|
                        el [ alignRight ] <|
                            text <|
                                "Signals in db: "
                                    ++ String.fromFloat (Round.roundNum 2 (Point.getValue o.node.points Point.typeSignalsInDb ""))
>>>>>>> 91168ae5
                    , counterWithReset Point.typeMsgsRecvdDb Point.typeMsgsRecvdDbReset "Db msgs recieved"
                    , counterWithReset Point.typeMsgsRecvdOther Point.typeMsgsRecvdOtherReset "Other msgs recvd"
                    , checkboxInput Point.typeDisable "Disable"
                    ]

                else
                    []
               )<|MERGE_RESOLUTION|>--- conflicted
+++ resolved
@@ -49,13 +49,11 @@
                     in
                     [ textInput Point.typeDescription "Description" ""
                     , textInput Point.typeDevice "Device" "can0"
-<<<<<<< HEAD
                     , textInput Point.typeBitRate "Bit rate" "250000"
                     , el [ width (px labelWidth) ] <| el [ alignRight ] <| text <| "Messages in db: "
                         ++ String.fromFloat (Round.roundNum 2 (Point.getValue o.node.points Point.typeMsgsInDb ""))
                     , el [ width (px labelWidth) ] <| el [ alignRight ] <| text <| "Signals in db: "
                         ++ String.fromFloat (Round.roundNum 2 (Point.getValue o.node.points Point.typeSignalsInDb ""))
-=======
                     , el [ width (px labelWidth) ] <|
                         el [ alignRight ] <|
                             text <|
@@ -66,7 +64,6 @@
                             text <|
                                 "Signals in db: "
                                     ++ String.fromFloat (Round.roundNum 2 (Point.getValue o.node.points Point.typeSignalsInDb ""))
->>>>>>> 91168ae5
                     , counterWithReset Point.typeMsgsRecvdDb Point.typeMsgsRecvdDbReset "Db msgs recieved"
                     , counterWithReset Point.typeMsgsRecvdOther Point.typeMsgsRecvdOtherReset "Other msgs recvd"
                     , checkboxInput Point.typeDisable "Disable"
