--- conflicted
+++ resolved
@@ -101,11 +101,7 @@
 			return p.handleError(err)
 		}
 
-<<<<<<< HEAD
-		resp = *p
-=======
 		resp.Data = p.Data
->>>>>>> 4114802c
 
 	case FuncCodeWriteSingleRegister:
 		address := binary.BigEndian.Uint16(p.Data[:2])
