# Rules

**Contents**

<!-- toc -->

The Simple IoT application has the ability to run rules -- see the video below
for a demo:

<iframe width="640" height="360" src="https://www.youtube.com/embed/pb_a6oEdFJI" title="Simple IoT Rules Demo" frameborder="0" allow="accelerometer; autoplay; clipboard-write; encrypted-media; gyroscope; picture-in-picture; web-share" referrerpolicy="strict-origin-when-cross-origin" allowfullscreen></iframe>

Rules are composed of one or more conditions and actions. All conditions must be
true for the rule to be active.

Node point changes cause rules of any parent node in the tree to be run. This
allows general rules to be written higher in the tree that are common for all
device nodes (for instance device offline).

In the below configuration, a change in the SBC propagates up the node tree,
thus both the `D5 on rule` or the `Device offline rule` are eligible to be run.

![rules](images/rules.png)

## Node linking

Both conditions and actions can be linked to a node ID. If you copy a node, its
ID is stored in a virtual clipboard and displayed at the top of the screen. You
can then paste this node ID into the Node ID field in a condition or action.

![rule-linking](images/rule-copy-paste-node-id.png)

## Conditions

Each condition may optionally specify a minimum active duration before the
condition is considered met. This allows timing to be encoded in the rules.

### Node state

A point value condition looks at the point value of a node to determine if a
condition is met. Qualifiers that filter points the condition is interested in
may be set including:

- node ID (if left blank, any node that is a descendent of the rule parent)
- point type ("value" is probably the most common type)
- point Key (used to index into point arrays and objects)

If the provided qualification is met, then the condition may check the point
value/text fields for a number of conditions including:

- number: `>`, `<`, `=`, `!=`
- text: `=`, `!=`, `contains`
- boolean: `on`, `off`

### Schedule

Rule conditions can be driven by a schedule that is composed of:

- start/stop time
- weekdays
- dates

If no weekdays are selected, then all weekdays are included.

When the dates are used, then weekdays are disabled.

Conversely, when a weekday is enabled, dates are disabled.

As a time range can span two days, the start time is used to qualify weekdays
and dates.

<img src="./images/rule-schedule.png" alt="image-20230721173842815" style="zoom:67%;" />

See also a video demo:

<iframe width="791" height="445" src="https://www.youtube.com/embed/WllM0acCOss" title="Creating an Alarm Clock with Simple IoT schedules" frameborder="0" allow="accelerometer; autoplay; clipboard-write; encrypted-media; gyroscope; picture-in-picture; web-share" allowfullscreen></iframe>

## Actions

Every action has an optional repeat interval. This allows rate limiting of
actions like notifications.

### Notifications

Notifications are the simplest rule action and are sent out when:

- all conditions are met
- time since last notification is greater than the notify action repeat
  interval.

Every time a notification is sent out by a rule, a point is created/updated in
the rule with the following fields:

- id: node of point that triggered the rule
- type: "lastNotificationSent"
- time: time the notification was sent

Before sending a notification we scan the points of the rule looking for when
the last notification was sent to decide if its time to send it.

### Set node point

Rules can also set points in other nodes. For simplicity, the node ID must be
currently specified along with point parameters and a number/bool/text value.

Typically a rule action is only used to set one value. In the case of on/off
actions, one rule is used to turn a value on, and another rule is used to turn
the same value off. This allows for hysteresis and more complex logic than in
one rule handled both the on and off states. This also allows the rules logic to
<<<<<<< HEAD
be stateful.

## Disable Rule/Condition/Action

![rule-disable](images/rule-disable.png)

### Disable Rule

At the rule level, if it's disabled, it doesn't do anything.
If there is a transition to disabled, it runs its inactive actions and it doesn't do anything.
If a rule is active when it is disabled, the rule transitions to the inactive state and all rule inactive actions are run. This ensures we don't leave the rule in an active state.

### Disable Condition

If there are no conditions, or all conditions are disabled, the rule is inactive.
Otherwise, disabled conditions are simply ignored. For example if there is a disabled condition and an non-disabled active condition, the rule is active.

### Disable Action

A disabled action is not run.
=======
be stateful. If you don't need hystersis or complex state, the rule "inactive
action" can be used, which allows the rule to take action when it goes both
active and inactive.
>>>>>>> 9bcd7e1b
<|MERGE_RESOLUTION|>--- conflicted
+++ resolved
@@ -106,8 +106,9 @@
 actions, one rule is used to turn a value on, and another rule is used to turn
 the same value off. This allows for hysteresis and more complex logic than in
 one rule handled both the on and off states. This also allows the rules logic to
-<<<<<<< HEAD
-be stateful.
+be stateful. If you don't need hystersis or complex state, the rule "inactive
+action" can be used, which allows the rule to take action when it goes both
+active and inactive.
 
 ## Disable Rule/Condition/Action
 
@@ -126,9 +127,4 @@
 
 ### Disable Action
 
-A disabled action is not run.
-=======
-be stateful. If you don't need hystersis or complex state, the rule "inactive
-action" can be used, which allows the rule to take action when it goes both
-active and inactive.
->>>>>>> 9bcd7e1b
+A disabled action is not run.